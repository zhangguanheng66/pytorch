#include <iostream>

#include "caffe2/core/operator.h"
#include "caffe2/operators/operator_fallback_gpu.h"
#include <gtest/gtest.h>

namespace caffe2 {


class IncrementByOneOp final : public Operator<CPUContext> {
 public:
<<<<<<< HEAD
  template <class... Args>
  explicit IncrementByOneOp(Args&&... args)
      : Operator<CPUContext>(std::forward<Args>(args)...) {}
  bool RunOnDevice() {
=======
  IncrementByOneOp(const OperatorDef& def, Workspace* ws)
      : Operator<CPUContext>(def, ws) {}
  bool RunOnDevice() override {
>>>>>>> 5a60f9e9
    const auto& in = Input(0);

    auto* out = Output(0, in.sizes(), at::dtype<float>());
    const float* in_data = in.template data<float>();
    float* out_data = out->template mutable_data<float>();
    for (int i = 0; i < in.numel(); ++i) {
      out_data[i] = in_data[i] + 1.f;
    }
    return true;
  }
};


OPERATOR_SCHEMA(IncrementByOne)
    .NumInputs(1).NumOutputs(1).AllowInplace({{0, 0}});

REGISTER_CPU_OPERATOR(IncrementByOne, IncrementByOneOp);
REGISTER_CUDA_OPERATOR(IncrementByOne, GPUFallbackOp);

TEST(OperatorFallbackTest, IncrementByOneOp) {
  OperatorDef op_def = CreateOperatorDef(
      "IncrementByOne", "", vector<string>{"X"},
      vector<string>{"X"});
  Workspace ws;
  Tensor source_tensor(vector<int64_t>{2, 3}, CPU);
  for (int i = 0; i < 6; ++i) {
    source_tensor.mutable_data<float>()[i] = i;
  }
  BlobGetMutableTensor(ws.CreateBlob("X"), CPU)->CopyFrom(source_tensor);
  unique_ptr<OperatorBase> op(CreateOperator(op_def, &ws));
  EXPECT_TRUE(op.get() != nullptr);
  EXPECT_TRUE(op->Run());
  const TensorCPU& output = ws.GetBlob("X")->Get<TensorCPU>();
  EXPECT_EQ(output.dim(), 2);
  EXPECT_EQ(output.size(0), 2);
  EXPECT_EQ(output.size(1), 3);
  for (int i = 0; i < 6; ++i) {
    EXPECT_EQ(output.data<float>()[i], i + 1);
  }
}

TEST(OperatorFallbackTest, GPUIncrementByOneOp) {
  if (!HasCudaGPU()) return;
  OperatorDef op_def = CreateOperatorDef(
      "IncrementByOne", "", vector<string>{"X"},
      vector<string>{"X"});
  op_def.mutable_device_option()->set_device_type(PROTO_CUDA);
  Workspace ws;
  Tensor source_tensor(vector<int64_t>{2, 3}, CPU);
  for (int i = 0; i < 6; ++i) {
    source_tensor.mutable_data<float>()[i] = i;
  }
  BlobGetMutableTensor(ws.CreateBlob("X"), CUDA)->CopyFrom(source_tensor);
  unique_ptr<OperatorBase> op(CreateOperator(op_def, &ws));
  EXPECT_TRUE(op.get() != nullptr);
  EXPECT_TRUE(op->Run());
  const TensorCUDA& output = ws.GetBlob("X")->Get<TensorCUDA>();
  Tensor output_cpu(output, CPU);
  EXPECT_EQ(output.dim(), 2);
  EXPECT_EQ(output.size(0), 2);
  EXPECT_EQ(output.size(1), 3);
  for (int i = 0; i < 6; ++i) {
    EXPECT_EQ(output_cpu.data<float>()[i], i + 1);
  }
}

}  // namespace caffe2<|MERGE_RESOLUTION|>--- conflicted
+++ resolved
@@ -9,16 +9,10 @@
 
 class IncrementByOneOp final : public Operator<CPUContext> {
  public:
-<<<<<<< HEAD
   template <class... Args>
   explicit IncrementByOneOp(Args&&... args)
       : Operator<CPUContext>(std::forward<Args>(args)...) {}
-  bool RunOnDevice() {
-=======
-  IncrementByOneOp(const OperatorDef& def, Workspace* ws)
-      : Operator<CPUContext>(def, ws) {}
   bool RunOnDevice() override {
->>>>>>> 5a60f9e9
     const auto& in = Input(0);
 
     auto* out = Output(0, in.sizes(), at::dtype<float>());
