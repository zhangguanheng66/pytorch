--- conflicted
+++ resolved
@@ -4324,13 +4324,12 @@
         with self.assertRaisesRegex(ValueError, 'Expected.*batch_size'):
             F.nll_loss(x, t)
 
-<<<<<<< HEAD
     def test_nll_loss_out_of_bounds_ignore_index(self):
         x = torch.randn(6, 3, requires_grad=True)
         t = torch.tensor([0, 1, 255, 0, 1, 2], dtype=torch.int64)
         for reduction in ['mean', 'none']:
             F.nll_loss(x, t, ignore_index=255, reduction=reduction).sum().backward()
-=======
+
     def test_poisson_nll_loss_reduction_modes(self):
         input = torch.tensor([0.5, 1.5, 2.5])
         target = torch.tensor([1., 2., 3.])
@@ -4343,7 +4342,6 @@
                          F.poisson_nll_loss(input, target, reduction='mean'))
         with self.assertRaisesRegex(ValueError, 'is not valid'):
             F.poisson_nll_loss(input, target, reduction='total')
->>>>>>> 54c4b5a4
 
     def test_KLDivLoss_batch_mean(self):
         input_shape = (2, 5)
